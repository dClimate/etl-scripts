[project]
name = "etl-scripts"
# Semantic Versioning https://semver.org/
version = "0.1.0"
requires-python = ">=3.12"

dependencies = [
    "asyncclick>=8.1.8",
    # Used for talking to R2
    "boto3>=1.37.9",
    # For downloading ERA5 data from the CDS API
    "cdsapi>=0.7.5",
    # xarray needs this to read GRIB files
    "cfgrib>=0.9.15.0",
    # Used for creating CLI scripts
    "click>=8.1.7",
    "numcodecs==0.15.1", # temporary until new release after 0.16 which was yanked
    # Versions that work with zarr v3
    "py-hamt>=3.2.0",
    "xarray[io,parallel,viz]>=2025.3.0",
<<<<<<< HEAD
    "zarr>=3.0.6",
    "aioboto3",
=======
    "zarr>=3.0.8",
>>>>>>> 6a49aff1
]

# numcodecs, dask, pandas, numpy, and multiformats are imports in various files, but not in pyproject.toml dependencies, since they are required by xarray, so we just use the existing compatible versions that are installed when xarray is installed

[build-system]
requires = ["hatchling"]
build-backend = "hatchling.build"

[tool.ruff.lint]
select = ["I"]

[tool.ruff.format]
quote-style = "double"

<<<<<<< HEAD
[tool.uv.sources]
py-hamt = { git = "https://github.com/dClimate/py-hamt", rev = "888a13950612654063001e7922c89bf892f26949" }
=======
>>>>>>> 6a49aff1
[dependency-groups]
dev = [
    "ruff>=0.11.2",
    "pytest>=8.0",
    "pytest-cov>=6.0",
]<|MERGE_RESOLUTION|>--- conflicted
+++ resolved
@@ -18,12 +18,8 @@
     # Versions that work with zarr v3
     "py-hamt>=3.2.0",
     "xarray[io,parallel,viz]>=2025.3.0",
-<<<<<<< HEAD
-    "zarr>=3.0.6",
+    "zarr>=3.0.8",
     "aioboto3",
-=======
-    "zarr>=3.0.8",
->>>>>>> 6a49aff1
 ]
 
 # numcodecs, dask, pandas, numpy, and multiformats are imports in various files, but not in pyproject.toml dependencies, since they are required by xarray, so we just use the existing compatible versions that are installed when xarray is installed
@@ -38,11 +34,8 @@
 [tool.ruff.format]
 quote-style = "double"
 
-<<<<<<< HEAD
 [tool.uv.sources]
 py-hamt = { git = "https://github.com/dClimate/py-hamt", rev = "888a13950612654063001e7922c89bf892f26949" }
-=======
->>>>>>> 6a49aff1
 [dependency-groups]
 dev = [
     "ruff>=0.11.2",
